--- conflicted
+++ resolved
@@ -189,10 +189,7 @@
 *.png
 
 scraper_cache/
-<<<<<<< HEAD
 challenge/
-=======
 
 # WandB local sync data.
 wandb/
->>>>>>> 236749eb
